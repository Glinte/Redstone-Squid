"""Utility functions for the database module."""

import io
import os
import re
from collections.abc import Callable
from datetime import datetime, timezone
from functools import wraps
<<<<<<< HEAD
from typing import Literal
=======
from typing import Any
>>>>>>> 6ec23c44

import aiohttp

from squid.db.schema import VersionRecord


VERSION_PATTERN = re.compile(r"^\W*(Java|Bedrock)? ?(\d+)\.(\d+)\.(\d+)\W*$", re.IGNORECASE)


def utcnow() -> str:
    """Returns the current time in UTC in the format of a string."""
    current_utc = datetime.now(tz=timezone.utc)
    formatted_time = current_utc.strftime("%Y-%m-%dT%H:%M:%S")
    return formatted_time


async def upload_to_catbox(filename: str, file: bytes | io.BytesIO, mimetype: str) -> str:
    """Uploads a file to catbox.moe asynchronously.

    Args:
        filename: The name of the file.
        file: The file to upload.
        mimetype: The mimetype of the file.

    Returns:
        The link to the uploaded file.
    """
    catbox_url = "https://catbox.moe/user/api.php"
    userhash = os.getenv("CATBOX_USERHASH")

    data = aiohttp.FormData()
    data.add_field("reqtype", "fileupload")
    if userhash:
        data.add_field("userhash", userhash)
    data.add_field("fileToUpload", file, filename=filename, content_type=mimetype)

    async with aiohttp.ClientSession(trust_env=True) as session:
        async with session.post(catbox_url, data=data) as response:
            response_text = await response.text()
            return response_text


def get_version_string(version: VersionRecord, no_edition: bool = False) -> str:
    """Returns a formatted version string."""
    if no_edition:
        return f"{version['major_version']}.{version['minor_version']}.{version['patch_number']}"
    else:
        return f"{version['edition']} {version['major_version']}.{version['minor_version']}.{version['patch_number']}"


def parse_version_string(version_string: str) -> tuple[Literal["Java", "Bedrock"], int, int, int]:
    """Parses a version string into its components. Defaults to Java edition if no edition is specified in the string.

    A version string is formatted as follows:
    ["Java" | "Bedrock"] major_version.minor_version.patch_number
    """

    match = VERSION_PATTERN.match(version_string)
    if not match:
        raise ValueError("Invalid version string format.")

    edition, major, minor, patch = match.groups()
    return edition or "Java", int(major), int(minor), int(patch)  # type: ignore


SENTINEL = object()


def callable_cached[T](func: Callable[..., T]) -> Callable[..., T]:
    """
    beartype's fast memoization decorator.

    **Memoize** (i.e., efficiently re-raise all exceptions previously raised by
    the decorated callable when passed the same parameters (i.e., parameters
    that evaluate as equals) as a prior call to that callable if any *or* return
    all values previously returned by that callable otherwise rather than
    inefficiently recalling that callable) the passed callable.

    Specifically, this decorator (in order):

    #. Creates:

       * A local dictionary mapping parameters passed to this callable with the
         values returned by this callable when passed those parameters.
       * A local dictionary mapping parameters passed to this callable with the
         exceptions raised by this callable when passed those parameters.

    #. Creates and returns a closure transparently wrapping this callable with
       memoization. Specifically, this wrapper (in order):

       #. Tests whether this callable has already been called at least once
          with the passed parameters by lookup of those parameters in these
          dictionaries.
       #. If this callable previously raised an exception when passed these
          parameters, this wrapper re-raises the same exception.
       #. Else if this callable returned a value when passed these parameters,
          this wrapper re-returns the same value.
       #. Else, this wrapper:

          #. Calls that callable with those parameters.
          #. If that call raised an exception:

             #. Caches that exception with those parameters in that dictionary.
             #. Raises that exception.

          #. Else:

             #. Caches the value returned by that call with those parameters in
                that dictionary.
             #. Returns that value.

    Caveats
    -------
    **The decorated callable must accept no keyword parameters.** While this
    decorator previously memoized keyword parameters, doing so incurred
    significant performance penalties defeating the purpose of caching. This
    decorator now intentionally memoizes *only* positional parameters.

    **The decorated callable must accept no variadic positional parameters.**
    While memoizing variadic parameters would of course be feasible, this
    decorator has yet to implement support for doing so.

    **The decorated callable should not be a property method** (i.e., either a
    property getter, setter, or deleter subsequently decorated by the
    :class:`property` decorator). Technically, this decorator *can* be used to
    memoize property methods; pragmatically, doing so would be sufficiently
    inefficient as to defeat the intention of memoizing in the first place.

    Efficiency
    ----------
    For efficiency, consider calling the decorated callable with only:

    * **Hashable** (i.e., immutable) arguments. While technically supported,
      every call to the decorated callable passed one or more unhashable
      arguments (e.g., mutable containers like lists and dictionaries) will
      silently *not* be memoized. Equivalently, only calls passed only hashable
      arguments will be memoized. This flexibility enables decorated callables
      to accept unhashable PEP-compliant type hints. Although *all*
      PEP-noncompliant and *most* PEP-compliant type hints are hashable, some
      sadly are not. These include:

      * :pep:`585`-compliant type hints subscripted by one or more unhashable
        objects (e.g., ``collections.abc.Callable[[], str]``, the `PEP
        585`_-compliant type hint annotating piths accepting callables
        accepting no parameters and returning strings).
      * :pep:`586`-compliant type hints subscripted by an unhashable object
        (e.g., ``typing.Literal[[]]``, a literal empty list).
      * :pep:`593`-compliant type hints subscripted by one or more unhashable
        objects (e.g., ``typing.Annotated[typing.Any, []]``, the
        :attr:`typing.Any` singleton annotated by an empty list).

    **This decorator is intentionally not implemented in terms of the stdlib**
    :func:`functools.lru_cache` **decorator,** as that decorator is inefficient
    in the special case of unbounded caching with ``maxsize=None``. Why? Because
    that decorator insists on unconditionally recording irrelevant statistics
    like cache misses and hits. While bounding the number of cached values is
    advisable in the general case (e.g., to avoid exhausting memory merely for
    optional caching), parameters and returns cached by this package are
    sufficiently small in size to render such bounding irrelevant.

    Parameters
    ----------
    func : Callable[T]
        Callable to be memoized.

    Returns
    -------
    Callable[T]
        Closure wrapping this callable with memoization.

    Raises
    ------
    ValueError
        If this callable accepts a variadic positional parameter (e.g.,
        ``*args``).
    """
    assert callable(func), f"{repr(func)} not callable."

    args_flat_to_return_value: dict[tuple, object] = {}
    args_flat_to_return_value_get = args_flat_to_return_value.get

    args_flat_to_exception: dict[tuple, Exception] = {}
    args_flat_to_exception_get = args_flat_to_exception.get

    @wraps(func)
    def _callable_cached(*args: Any):
        f"""
        Memoized variant of the {func.__name__}() callable.

        See Also
        --------
        :func:`.callable_cached`
            Further details.
        """

        args_flat = args[0] if len(args) == 1 else args

        try:
            exception = args_flat_to_exception_get(args_flat)
            if exception:
                raise exception

            return_value = args_flat_to_return_value_get(args_flat, SENTINEL)

            if return_value is not SENTINEL:
                return return_value

            try:
                return_value = args_flat_to_return_value[args_flat] = func(*args)
            except Exception as exception:
                args_flat_to_exception[args_flat] = exception
                raise exception

        except TypeError:
            return func(*args)

        return return_value

    return _callable_cached  # type: ignore[return-value]<|MERGE_RESOLUTION|>--- conflicted
+++ resolved
@@ -6,11 +6,7 @@
 from collections.abc import Callable
 from datetime import datetime, timezone
 from functools import wraps
-<<<<<<< HEAD
-from typing import Literal
-=======
-from typing import Any
->>>>>>> 6ec23c44
+from typing import Any, Literal
 
 import aiohttp
 
