"""Submitting and retrieving submissions to/from the database"""
from __future__ import annotations
from datetime import datetime
from typing import Optional, Literal

import discord

import Discord.config
from Database.database import DatabaseManager
from Discord import utils


class Build:
    """A class representing a submission to the database. This class is used to store and manipulate submissions."""
    PENDING = 0
    CONFIRMED = 1
    DENIED = 2

    def __init__(self):
        """Initializes an empty build.

         This should not be used externally. Use `from_dict()` or `from_id()` instead."""
        # type | None indicates that the value is expected to be filled in.
        # Optional[type] is used to indicate that the value is actually optional.
        # If you do not fill in parameters that are typed "type | None", errors will occur from all parts of the code.
        self.id: int | None = None
        self.submission_status: int | None = None
        self.last_updated: datetime | None = None
        self.base_category: Literal["Smallest", "Fastest", "First"] | None = None
        self.door_width: int | None = None
        self.door_height: int | None = None
        self.door_pattern: Optional[list[str]] = None
        self.door_type: Optional[Literal["TRAP", "SKY"]] = None
        self.fo_restrictions: Optional[list[str]] = None
        self.so_restrictions: Optional[list[str]] = None
        self.information: Optional[str] = None
        self.build_width: int | None = None
        self.build_height: int | None = None
        self.build_depth: int | None = None
        self.normal_closing_time: int | None = None
        self.normal_opening_time: int | None = None
        self.visible_closing_time: Optional[int] = None
        self.visible_opening_time: Optional[int] = None
        self.build_date: Optional[str] = None
        self.creators: Optional[str] = None
        self.locational: Optional[Literal["LOCATIONAL", "LOCATIONAL_FIX"]] = None
        self.directional: Optional[Literal["DIRECTIONAL", "DIRECTIONAL_FIX"]] = None
        self.versions: list[str] | None = None
        self.image_url: Optional[str] = None
        self.video_link: Optional[str] = None
        self.world_download_link: Optional[str] = None
        self.server_ip: Optional[str] = None
        self.coordinates: Optional[str] = None
        self.command: Optional[str] = None
        self.submitted_by: str | None = None

<<<<<<< HEAD
    def confirm(self) -> None:
        """Marks the build as confirmed.
=======
    async def confirm(self) -> None:
        """Confirms the submission.
>>>>>>> 815f048f

        Raises:
            ValueError: If the build could not be confirmed.
        """
        self.submission_status = Build.CONFIRMED
        db = await DatabaseManager()
        response = await db.table('builds').update({'submission_status': Build.CONFIRMED}, count='exact').eq('id', self.id).execute()
        if response.count != 1:
            raise ValueError("Failed to confirm submission in the database.")

<<<<<<< HEAD
    def deny(self) -> None:
        """Marks the build as denied.
=======
    async def deny(self) -> None:
        """Denies the submission.
>>>>>>> 815f048f

        Raises:
            ValueError: If the build could not be denied.
        """
        self.submission_status = Build.DENIED
        db = await DatabaseManager()
        response = await db.table('builds').update({'submission_status': Build.DENIED}, count='exact').eq('id', self.id).execute()
        if response.count != 1:
            raise ValueError("Failed to deny submission in the database.")

    def generate_embed(self) -> discord.Embed:
        title = self.get_title()
        if self.submission_status == Build.PENDING:
            title = f"Pending: {title}"
        description = self.get_description()

        if description is None:
            em = discord.Embed(title=title, colour=utils.discord_green)
        else:
            em = discord.Embed(title=title, description=description, colour=utils.discord_green)

        fields = self.get_meta_fields()
        for key, val in fields.items():
            em.add_field(name=key, value=val, inline=True)

        if self.image_url:
            em.set_image(url=self.image_url)

        em.set_footer(text=f'Submission ID: {self.id}.')

        return em

    def get_title(self) -> str:
        # Category
        title = f"{self.base_category or ''} "

        # Door dimensions
        if self.door_width and self.door_height:
            title += f"{self.door_width}x{self.door_height} "
        elif self.door_width:
            title += f"{self.door_width} Wide "
        elif self.door_height:
            title += f"{self.door_height} High "

        # Wiring Placement Restrictions
        if self.fo_restrictions is not None:
            for restriction in self.fo_restrictions:
                if restriction != "None":
                    title += f"{restriction} "

        # Pattern
        if self.door_pattern[0] != "Regular":
            for pattern in self.door_pattern:
                title += f"{pattern} "

        # Door type
        title += self.door_type

        return title

    def get_description(self) -> str | None:
        description = []

        # Component Restrictions
        if self.so_restrictions and self.so_restrictions[0] != "None":
            description.append(", ".join(self.so_restrictions))

        if not Discord.config.VERSIONS_LIST[-1] in self.versions:
            description.append("**Broken** in current version.")

        if self.locational == "Locational":
            description.append("**Locational**.")
        elif self.locational == "Locational with fixes":
            description.append("**Locational** with known fixes for each location.")

        if self.directional == "Directional":
            description.append("**Directional**.")
        elif self.directional == "Directional with fixes":
            description.append("**Directional** with known fixes for each direction.")

        if self.information:
            description.append("\n" + str(self.information))

        if len(description) > 0:
            return "\n".join(description)
        else:
            return None

    def get_versions_string(self) -> str | None:
        versions = []

        linking = False
        first_version = None
        last_version = None

        for index, version in enumerate(Discord.config.VERSIONS_LIST):
            if version in self.versions:

                if not linking:
                    linking = True
                    first_version = version
                    last_version = version
                else:
                    last_version = version

            elif linking:
                linking = False

                if first_version == last_version:
                    versions.append(first_version)
                else:
                    versions.append(f"{first_version} - {last_version}")

                first_version = None
                last_version = None

            if index == len(Discord.config.VERSIONS_LIST) - 1 and linking:
                if first_version == last_version:
                    versions.append(first_version)
                else:
                    versions.append(f"{first_version} - {last_version}")

        return ', '.join(versions)

    def get_meta_fields(self) -> dict[str, str]:
        fields = {"Dimensions": f"{self.build_width}x{self.build_height}x{self.build_depth}",
                  "Volume": str(self.build_width * self.build_height * self.build_depth),
                  "Opening Time": str(self.normal_opening_time),
                  "Closing Time": str(self.normal_closing_time)}

        if self.visible_opening_time and self.visible_closing_time:
            # The times are stored as game ticks, so they need to be divided by 20 to get seconds
            fields["Visible Opening Time"] = self.visible_opening_time / 20
            fields["Visible Closing Time"] = self.visible_closing_time / 20

        fields["Creators"] = ', '.join(sorted(self.creators))
        fields["Date Of Completion"] = str(self.build_date)
        fields["Versions"] = self.get_versions_string()

        if self.server_ip:
            fields["Server"] = self.server_ip

            if self.coordinates:
                fields["Coordinates"] = self.coordinates

            if self.command:
                fields["Command"] = self.command

        if self.world_download_link:
            fields["World Download"] = self.world_download_link
        if self.video_link:
            fields["Video"] = self.video_link

        return fields

    @staticmethod
    async def add(data: dict) -> Build:
        """Adds a build to the database.

        Returns:
            The Build object that was added.
        """
        db = await DatabaseManager()
        response = await db.table('builds').insert(data, count='exact').execute()
        assert response.count == 1
        return Build.from_dict(response.data[0])

    @staticmethod
    async def from_id(build_id: int) -> Build | None:
        """Creates a new Build object from a database ID.

        Args:
            build_id: The ID of the build to retrieve.

        Returns:
            The Build object with the specified ID, or None if the build was not found.
        """
        db = await DatabaseManager()
        response = await db.table('builds').select('*').eq('id', build_id).maybe_single().execute()
        if response:
            return Build.from_dict(response.data)
        else:
            return None

    @staticmethod
    def from_dict(submission: dict) -> Build:
        """Creates a new Build object from a dictionary."""
        result = Build()

        result.id = submission["id"]
        result.submission_status = submission.get("submission_status", Build.PENDING)
        for fmt in (r"%Y-%m-%dT%H:%M:%S", r"%Y-%m-%dT%H:%M:%S.%f", r"%d-%m-%Y %H:%M:%S"):
            try:
                result.last_updated = datetime.strptime(submission.get("last_update"), fmt)
            except (ValueError, TypeError):
                pass
        else:
            result.last_updated = datetime.now()
        result.base_category = submission["record_category"] if submission.get("record_category") and submission.get("record_category") != "None" else None
        result.door_width = submission.get("door_width")
        result.door_height = submission.get("door_height")
        result.door_pattern = submission["pattern"].split(", ") if submission["pattern"] else ["Regular"]
        result.door_type = submission["door_type"]
        result.fo_restrictions = submission.get("wiring_placement_restrictions").split(", ") if submission.get(
            "wiring_placement_restrictions") else []
        result.so_restrictions = submission.get("component_restrictions").split(", ") if submission.get(
            "component_restrictions") else []
        result.information = submission.get("information")
        result.build_width = int(submission["build_width"])
        result.build_height = int(submission["build_height"])
        result.build_depth = int(submission["build_depth"])
        result.normal_closing_time = submission["normal_closing_time"]
        result.normal_opening_time = submission["normal_opening_time"]
        if submission["visible_closing_time"]:
            result.visible_close_time = submission["visible_closing_time"]
        if submission["visible_opening_time"]:
            result.visible_open_time = submission["visible_opening_time"]
        result.build_date = submission.get("date_of_creation")
        if not result.build_date:
            result.build_date = submission["submission_time"]
        result.creators = submission.get("creators_ign").split(", ") if submission.get("creators_ign") else []
        # Locational with known fixes for each location
        # Locational without known fixes for each location
        result.locational = submission["locationality"]
        result.directional = submission["directionality"]
        result.versions = submission.get("functional_versions").split(", ") if submission.get("functional_versions") else []
        if submission["image_link"]:  # TODO: maybe better as image_url
            result.image_url = submission["image_link"]
        if submission["video_link"]:
            result.video_link = submission["video_link"]
        if submission["world_download_link"]:
            result.world_download_link = submission["world_download_link"]
        if submission["server_ip"]:
            result.server_ip = submission["server_ip"]
        if submission["coordinates"]:
            result.coordinates = submission["coordinates"]
        if submission["command_to_build"]:
            result.command = submission["command_to_build"]
        result.submitted_by = submission["submitted_by"]

        return result

    def to_dict(self):
        """Converts the submission to a dictionary with keys conforming to the database column names."""
        return {
            "id": self.id,
            "submission_status": self.submission_status,
            "last_update": self.last_updated.strftime(r'%d-%m-%Y %H:%M:%S'),
            "record_category": self.base_category,
            "door_width": self.door_width,
            "door_height": self.door_height,
            "pattern": ", ".join(self.door_pattern),
            "door_type": self.door_type,
            "wiring_placement_restrictions": ", ".join(self.fo_restrictions),
            "component_restrictions": ", ".join(self.so_restrictions),
            "information": self.information,
            "build_width": self.build_width,
            "build_height": self.build_height,
            "build_depth": self.build_depth,
            "normal_closing_time": self.normal_closing_time,
            "normal_opening_time": self.normal_opening_time,
            "visible_closing_time": self.visible_closing_time,
            "visible_opening_time": self.visible_opening_time,
            "date_of_creation": self.build_date,
            "creators_ign": ", ".join(self.creators),
            "locationality": self.locational,
            "directionality": self.directional,
            "functional_versions": ", ".join(self.versions),
            "image_link": self.image_url,
            "video_link": self.video_link,
            "world_download_link": self.world_download_link,
            "server_ip": self.server_ip,
            "coordinates": self.coordinates,
            "command_to_build": self.command,
            "submitted_by": self.submitted_by
        }

    def to_string(self) -> str:
        string = ""

        string += f"ID: {self.id}\n"
        string += f"Submission status: {self.submission_status}"
        string += f"Base Catagory: {self.base_category}\n"
        if self.door_width:
            string += f"Door Width: {self.door_width}\n"
        if self.door_height:
            string += f"Door Height: {self.door_height}\n"
        string += f"Pattern: {' '.join(self.door_pattern)}\n"
        string += f"Door Type: {self.door_type}\n"
        if self.fo_restrictions:
            string += f"Wiring Placement Restrictions: {', '.join(self.fo_restrictions)}\n"
        if self.so_restrictions:
            string += f"Component Restrictions: {', '.join(self.so_restrictions)}\n"
        if self.information:
            string += f"Information: {self.information}\n"
        string += f"Build Width: {self.build_width}\n"
        string += f"Build Height: {self.build_height}\n"
        string += f"Build Depth: {self.build_depth}\n"
        string += f"Relative Closing Time: {self.normal_closing_time}\n"
        string += f"Relative Opening Time: {self.normal_opening_time}\n"
        if self.visible_closing_time:
            string += f"Absolute Closing Time: {self.visible_closing_time}\n"
        if self.visible_opening_time:
            string += f"Absolute Opening Time: {self.visible_opening_time}\n"
        string += f"Date Of Creation: {self.build_date}\n"
        string += f"Creators: {', '.join(self.creators)}\n"
        if self.locational:
            string += f"Locationality Tag: {self.locational}\n"
        if self.directional:
            string += f"Directionality Tag: {self.directional}\n"
        string += f"Versions: {', '.join(self.versions)}\n"
        if self.image_url:
            string += f"Image URL: {self.image_url}\n"
        if self.video_link:
            string += f"YouTube Link: {self.video_link}\n"
        if self.world_download_link:
            string += f"World Download: {self.world_download_link}\n"
        if self.server_ip:
            string += f"Server IP: {self.server_ip}\n"
        if self.coordinates:
            string += f"Coordinates: {self.coordinates}\n"
        if self.command:
            string += f"Command: {self.command}\n"
        string += f"Submitted By: {self.submitted_by}\n"

        return string


async def get_all_builds_raw(submission_status: Optional[int] = None) -> list[dict]:
    """Fetches all builds from the database, optionally filtered by submission status.

    Args:
        submission_status: The status of the submissions to filter by. If None, all submissions are returned. See Build class for possible values.

    Returns:
        A list of dictionaries, each representing a build.
    """
    db = await DatabaseManager()
    if submission_status:
        response = await db.table('builds').select('*').eq('submission_status', submission_status).execute()
    else:
        response = await db.table('builds').select('*').execute()
    return response.data if response else []


async def get_builds(build_ids: list[int]) -> list[Build | None]:
    if len(build_ids) == 0:
        return []

    db = await DatabaseManager()
    response = await db.table('builds').select('*').in_('id', build_ids).execute()

    # Insert None for missing submissions
    submissions: list[Build | None] = [None] * len(build_ids)
    for submission in response.data:
        submissions[build_ids.index(submission['id'])] = Build.from_dict(submission)
    return submissions


async def update_build(build_id: int, submission: dict) -> Build | None:
    db = await DatabaseManager()
    update_values = {key: value for key, value in submission.items() if key != 'id' and value is not None}
    response = await db.table('builds').update(update_values, count='exact').eq('id', build_id).execute()
    if response.count == 1:
        return Build.from_dict(response.data[0])
    return None


async def get_unsent_builds(server_id: int) -> list[Build] | None:
    """Get all the builds that have not been posted on the server"""
    db = await DatabaseManager()

    # Builds that have not been posted on the server
    server_unsent_builds = await db.rpc('get_unsent_builds', {'server_id_input': server_id}).execute().data
    return [Build.from_dict(unsent_sub) for unsent_sub in server_unsent_builds]


if __name__ == '__main__':
    print(get_builds([1, 2, 3, 4, 5, 6, 7, 8, 9, 10]))<|MERGE_RESOLUTION|>--- conflicted
+++ resolved
@@ -54,13 +54,8 @@
         self.command: Optional[str] = None
         self.submitted_by: str | None = None
 
-<<<<<<< HEAD
-    def confirm(self) -> None:
+    async def confirm(self) -> None:
         """Marks the build as confirmed.
-=======
-    async def confirm(self) -> None:
-        """Confirms the submission.
->>>>>>> 815f048f
 
         Raises:
             ValueError: If the build could not be confirmed.
@@ -71,13 +66,8 @@
         if response.count != 1:
             raise ValueError("Failed to confirm submission in the database.")
 
-<<<<<<< HEAD
-    def deny(self) -> None:
+    async def deny(self) -> None:
         """Marks the build as denied.
-=======
-    async def deny(self) -> None:
-        """Denies the submission.
->>>>>>> 815f048f
 
         Raises:
             ValueError: If the build could not be denied.
